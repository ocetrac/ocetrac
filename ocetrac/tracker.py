--- conflicted
+++ resolved
@@ -202,32 +202,6 @@
             blobs_labels = self._label_either(binary_images, background=0)
             return blobs_labels
 
-<<<<<<< HEAD
-        labels = xr.apply_ufunc(get_labels, binary_images,
-                                input_core_dims=[[self.ydim, self.xdim]],
-                                output_core_dims=[[self.ydim, self.xdim]],
-                                output_dtypes=[binary_images.dtype],
-                                vectorize=True,
-                                dask='parallelized')
-        
-        labels = xr.DataArray(labels, dims=binary_images.dims, coords=binary_images.coords)
-        labels = labels.where(labels>0, drop=False, other=np.nan)
-        
-        # The labels are repeated each time step, therefore we relabel them to be consecutive
-        # We keep track of the maximum label so far, so that we can increment the proceeding ones
-        max_label = 0.0
-        for i in range(1, labels.shape[0]):
-            # Handle the corner case for which there are no events, by replacing the NaN
-            # returned by the maximum method with the maximum-so-far.
-            potential_max_label = labels[i-1,:,:].max().values
-            max_label = max_label if np.isnan(potential_max_label) else potential_max_label
-            
-            # Increment the labels so that each iteration's event labels are unique and 
-            # increasing consecutively
-            labels[i,:,:] = labels[i,:,:].values + max_label
-        
-        labels = labels.where(labels>0, drop=False, other=0)  
-=======
         labels = xr.apply_ufunc(
             get_labels,
             binary_images,
@@ -250,9 +224,8 @@
             labels[i, :, :] = labels[i, :, :].values + max_id
 
         labels = labels.where(labels > 0, drop=False, other=0)
->>>>>>> 77ee762e
         labels_wrapped, N_initial = self._wrap(np.array(labels))
-        
+
         # Calculate Area of each object and keep objects larger than threshold
         props = regionprops(labels_wrapped.astype("int"))
 
